--- conflicted
+++ resolved
@@ -9,11 +9,7 @@
 	github.com/spf13/viper v1.12.0
 	golang.org/x/text v0.3.7
 	gopkg.in/yaml.v2 v2.4.0
-<<<<<<< HEAD
-	k8s.io/apiextensions-apiserver v0.24.1
-=======
 	k8s.io/apiextensions-apiserver v0.24.2
->>>>>>> ae729b77
 	k8s.io/apimachinery v0.24.2
 	k8s.io/client-go v0.24.2
 )
